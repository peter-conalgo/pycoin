<<<<<<< HEAD
Version 0.xx
=======
Version 0.77
------------

* tx cmd will no longer use split pools unless an output is manually specified
* more refactoring of vm classes
* first crack at Sphinx documentation
* fix https://github.com/richardkiss/pycoin/issues/224
* fix https://github.com/richardkiss/pycoin/issues/225
* fixed recipes

Version 0.76
>>>>>>> 39a5f47f
------------
* change how ScriptNullData works (arbitrary data now allowed after OP_RETURN)

Version 0.76
------------
* respin build to fixing a problem with "vm.py" being named "VM.py" in
  the 0.75 tar.gz file on pypi

Version 0.75
------------

* add tx --db option to include source transactions
* add pycoin.contrib.who_signed module
* use latest version of tests from bitcoind (script_tests.json, tx_invalid.json,
  and tx_valid.json)
* add CHECKSEQUENCEVERIFY working
* add initial support for segregated witness ("segwit")
* rename scripts module to cmds to eliminate confusion with bitcoin script module
* remove obsolete commands genwallet, bitcoin_utils and spend
* changed to more standard "M of N" for multisig
* move networks.py to networks module
* add network/registry.py to allow dynamic registration of non-bitcoin networks
* move messages.py to messages module
* add electrum key support to ku tool
* add bloomfilter.py
* add recipies for multisig

Version 0.70
------------

* major overhaul of the VM and scripting system to make it more compatible with bitcoind
  including added over 1000 tests from bitcoind
* added a framework to trace transaction script
* removed chain.com service provider, as they've disabled their API
* removed biteasy service provider, as many transactions were not being returned properly
  and there are many other good alternatives
* deprecate PYCOIN_SERVICE_PROVIDERS in favor of PYCOIN_BTC_PROVIDERS
* add Peter Gray's message signing code to pycoin/contrib
* add experimental bitcoind_disk code to read blocks from bitcoind disk database
* deprecate Tx.tx_from_hex (instead use Tx.from_hex)

Version 0.61
------------

* fix a problem creating and parsing scripts with blobs of size >= 256

Version 0.60
------------

* more tests
* prototype support for using native OpenSSL methods to speed up some slow operations.
  Set (and export) environment variable PYCOIN_NATIVE=openssl to activate.
* moved intbytes to pycoin.intbytes
* support signing pay-to-scripthash in tx utility
* abolish support for negative numbers in BIP32 key paths
* more networks
* changed how Spendable streams to text and to dicts to put transaction hashes in the
  more conventional order. ** WARNING **: if you have built databases of Spendable objects
  using these methods, you will need to convert them
* make spend.py script obsolete
* first crack at Insight service, chain.so service, chain.com service
* deprecate Tx.tx_from_hex in favor of Tx.from_hex
* a zillion other minor fixes

Version 0.52
------------

* more networks
* moved some (untested) network code from pycoinnet
* fix a bug in Key which affected ku, and add a unit test (thanks to Michael Perklin for the report)

Version 0.51
------------

* add pycoin.blockchain (which was in github but not setup.py)


Version 0.50
------------

* use tox for testing (see TESTING.txt for more info)
* move blockchain utilities from pycoinnet to pycoin
* completely rework how scripts are identified and solved in an easier-to-extend way
* add fields to Spendable that will work better with wallets (coming soon)
* add Tx.blanked_hash to assist in identifying transactions subject to malleability
* can now sign M of N transactions
* signing just one signature in an M of N transaction supported
* VM improved so multisig validation now supported
* pay-to-script validation now supported
* pay-to-script signing now supported


Version 0.42
------------

* switch TxOut.bitcoin_address to taking netcode, sorry for API thrash
* get pay-to-script addresses recognized in existing transactions
  * still can't create or sign them


Version 0.41
------------

* fix version number in setup.py so this is actually the latest version sent by pypi
* allow alternate networks when parsing WIFs
* move to three or four letter netcodes, like BTC
* add pycoin/key/validate.py for methods that validate addresses (including pay-to-script addresses)
  NOTE: we can't yet create or parse transactions with pay-to-script addresses
* get block script working
* fix a few other bugs


Version 0.40
------------

This is a pretty major overhaul... sorry for broken API!

* added MANIFEST.in
* initial support for Litecoin and Dogecoin addresses

New Scripts:
* ku (keys & BIP32 manipulation), replaces bu/bitcoin_utils and genwallet
* tx (transaction manipulation), replaces spend
* fetch_unspent command-line tool
* cache_tx to add a transaction to local cache
* block (to dump contents of a block)

Keys:
* added Key class with alt coin support
* renamed Wallet.py to bip32.py

Tx:
* massive overhaul of Tx class
* remove UnsignedTx class, folding functionality into Tx
* partial signing supported by Tx
* added Spendable class
* Tx objects can now optionally be augmented with data about source coins ("unspents")
  * if this data is set, many new methods can be called related to signing or verifying
  * easy integration with TxDB class to set unspents
* deterministic signing of TxIn according to RFC6979
* limit S values in preparation for version 3 transactions
* tx_utils helper to make it dead simple to create new, signed transactions
  * create_tx and create_signed_tx

Services:
* new support for blockr.io and biteasy.com
* services now integrated with environment variables:
   * PYCOIN_SERVICE_PROVIDERS
   * PYCOIN_CACHE_DIR
* a new TxDB class
   * looks like a dictionary
   * transparently uses configured services
   * caches fetched transactions


Version 0.26
------------

* fixed Block.repr
* more testnet support

Version 0.25
------------

* improve display in satoshi_to_btc
* add TxOut.bitcoin_address
* allow UnsignedTx to be streamed and parsed

Version 0.24
------------

* add some support for testnet
* add support for ripemd160 in Google App Engine
* add a BIP32 wallet subkey cache

Version 0.23
------------

* fixed two bugs specific to Python 2.7 (thanks to Peter D. Gray)

Version 0.22
------------

* now works with Python 3.2
* added "bu" command-line utility
* improvements to "spend" command-line utility
* added some blockchain.info utilities
* first crack at transaction fee conventions
* rename public_pair_from_sec to sec_to_public_pair

Version 0.20
------------

* transaction signing is much easier to use now
* massive refactoring of script package

Version 0.14
------------

* a few speed-ups
* fix genwallet script

Version 0.13
------------

* first crack at support for Python 2.7
* rename ripemd160_sha256 to hash160
* add a bunch of pydoc comments
* first crack at genwallet.py utility (need a better name)
* very preliminary crack at spend.py utility
* reduce Tx database that's required to be passed to the "sign" method
  to include bare minimum of data (the output script for a given hash/index)
* change ":pub" keypath suffix to ".pub" (still not sure about this)
* lots of refactoring, parameter renaming, moving things around
  related to signing and verifying transactions. Better, but still
  not perfect.<|MERGE_RESOLUTION|>--- conflicted
+++ resolved
@@ -1,6 +1,7 @@
-<<<<<<< HEAD
 Version 0.xx
-=======
+------------
+
+
 Version 0.77
 ------------
 
@@ -12,12 +13,8 @@
 * fixed recipes
 
 Version 0.76
->>>>>>> 39a5f47f
-------------
-* change how ScriptNullData works (arbitrary data now allowed after OP_RETURN)
-
-Version 0.76
-------------
+------------
+
 * respin build to fixing a problem with "vm.py" being named "VM.py" in
   the 0.75 tar.gz file on pypi
 
