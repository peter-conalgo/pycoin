--- conflicted
+++ resolved
@@ -1,12 +1,9 @@
 Version 0.xx
 ------------
 
-<<<<<<< HEAD
 * change how ScriptNullData works (arbitrary data now allowed after OP_RETURN)
-=======
 * remove fetch_unspents tool (use tx -i)
 * remove cache_tx tool (use tx -C)
->>>>>>> 82b44935
 * remove BlockHeader
 
 Version 0.77
