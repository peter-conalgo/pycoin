--- conflicted
+++ resolved
@@ -78,37 +78,6 @@
                 raise InvalidPublicPairError()
 
     @classmethod
-<<<<<<< HEAD
-    def from_text(class_, text, generator=None, is_compressed=False):
-        """
-        This function will accept a BIP0032 wallet string, a WIF, or a bitcoin address.
-
-        The "is_compressed" parameter is ignored unless a public address is passed in.
-        """
-
-        data = a2b_hashed_base58(text)
-        netcode, key_type, length = netcode_and_type_for_data(data)
-        data = data[1:]
-
-        if key_type in ("pub32", "prv32"):
-            # TODO: fix this... it doesn't belong here
-            from pycoin.key.BIP32Node import BIP32Node
-            return BIP32Node.from_wallet_key(generator, text)
-
-        if key_type == 'wif':
-            is_compressed = (len(data) > 32)
-            if is_compressed:
-                data = data[:-1]
-            return Key(
-                secret_exponent=from_bytes_32(data), generator=generator,
-                prefer_uncompressed=not is_compressed, netcode=netcode)
-        if key_type == 'address':
-            return Key(hash160=data, is_compressed=is_compressed, netcode=netcode)
-        raise EncodingError("unknown text: %s" % text)
-
-    @classmethod
-=======
->>>>>>> 519eaf2d
     def from_sec(class_, sec, generator, netcode=None):
         """
         Create a key from an sec bytestream (which is an encoding of a public pair).
