"""
Deal with the part of a Tx that specifies where the Bitcoin comes from.


The MIT License (MIT)

Copyright (c) 2013 by Richard Kiss

Permission is hereby granted, free of charge, to any person obtaining a copy
of this software and associated documentation files (the "Software"), to deal
in the Software without restriction, including without limitation the rights
to use, copy, modify, merge, publish, distribute, sublicense, and/or sell
copies of the Software, and to permit persons to whom the Software is
furnished to do so, subject to the following conditions:

The above copyright notice and this permission notice shall be included in
all copies or substantial portions of the Software.

THE SOFTWARE IS PROVIDED "AS IS", WITHOUT WARRANTY OF ANY KIND, EXPRESS OR
IMPLIED, INCLUDING BUT NOT LIMITED TO THE WARRANTIES OF MERCHANTABILITY,
FITNESS FOR A PARTICULAR PURPOSE AND NONINFRINGEMENT. IN NO EVENT SHALL THE
AUTHORS OR COPYRIGHT HOLDERS BE LIABLE FOR ANY CLAIM, DAMAGES OR OTHER
LIABILITY, WHETHER IN AN ACTION OF CONTRACT, TORT OR OTHERWISE, ARISING FROM,
OUT OF OR IN CONNECTION WITH THE SOFTWARE OR THE USE OR OTHER DEALINGS IN
THE SOFTWARE.
"""

<<<<<<< HEAD
from pycoin.encoding.hash import hash160
from ... import encoding

=======
from ...encoding.hash import hash160
>>>>>>> 991ba254
from ...serialize import b2h, b2h_rev, h2b
from ...serialize.bitcoin_streamer import parse_struct, stream_struct
from .ScriptTools import BitcoinScriptTools as ScriptTools  # BRAIN DAMAGE


ZERO = b'\0' * 32


class TxIn(object):
    """
    The part of a Tx that specifies where the Bitcoin comes from.
    """

    def __init__(self, previous_hash, previous_index, script=b'', sequence=4294967295):
        self.previous_hash = previous_hash
        self.previous_index = previous_index
        self.script = script
        self.sequence = sequence
        self.witness = ()

    @classmethod
    def coinbase_tx_in(class_, script):
        tx = class_(previous_hash=ZERO, previous_index=4294967295, script=script)
        return tx

    def stream(self, f, blank_solutions=False):
        script = b'' if blank_solutions else self.script
        stream_struct("#LSL", f, self.previous_hash, self.previous_index, script, self.sequence)

    @classmethod
    def parse(self, f):
        return self(*parse_struct("#LSL", f))

    def is_coinbase(self):
        return self.previous_hash == ZERO

    def public_key_sec(self):
        """Return the public key as sec, or None in case of failure."""
        if self.is_coinbase():
            return None
        opcodes = ScriptTools.opcode_list(self.script)
        if len(opcodes) == 2 and opcodes[0].startswith("[30"):
            # the second opcode is probably the public key as sec
            sec = h2b(opcodes[1][1:-1])
            return sec
        return None

<<<<<<< HEAD
    def address(self, network):
=======
    def address(self, ui_context):
>>>>>>> 991ba254
        if self.is_coinbase():
            return "(coinbase)"
        # attempt to return the source address
        sec = self.public_key_sec()
        if sec:
<<<<<<< HEAD
            address = network.ui.address_for_p2pkh(hash160(sec))
=======
            address = ui_context.address_for_p2pkh(hash160(sec))
>>>>>>> 991ba254
            return address
        return "(unknown)"

    def __str__(self):
        if self.is_coinbase():
            return 'TxIn<COINBASE: %s>' % b2h(self.script)
        return 'TxIn<%s[%d] "%s">' % (
            b2h_rev(self.previous_hash), self.previous_index, ScriptTools.disassemble(self.script))<|MERGE_RESOLUTION|>--- conflicted
+++ resolved
@@ -25,13 +25,7 @@
 THE SOFTWARE.
 """
 
-<<<<<<< HEAD
-from pycoin.encoding.hash import hash160
-from ... import encoding
-
-=======
 from ...encoding.hash import hash160
->>>>>>> 991ba254
 from ...serialize import b2h, b2h_rev, h2b
 from ...serialize.bitcoin_streamer import parse_struct, stream_struct
 from .ScriptTools import BitcoinScriptTools as ScriptTools  # BRAIN DAMAGE
@@ -79,21 +73,13 @@
             return sec
         return None
 
-<<<<<<< HEAD
-    def address(self, network):
-=======
     def address(self, ui_context):
->>>>>>> 991ba254
         if self.is_coinbase():
             return "(coinbase)"
         # attempt to return the source address
         sec = self.public_key_sec()
         if sec:
-<<<<<<< HEAD
-            address = network.ui.address_for_p2pkh(hash160(sec))
-=======
             address = ui_context.address_for_p2pkh(hash160(sec))
->>>>>>> 991ba254
             return address
         return "(unknown)"
 
