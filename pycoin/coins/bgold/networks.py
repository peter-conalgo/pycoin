--- conflicted
+++ resolved
@@ -1,41 +1,18 @@
 from pycoin.block import Block as BgoldBlock
 from pycoin.coins.bitcoin.ScriptTools import BitcoinScriptTools
-<<<<<<< HEAD
 from pycoin.networks.bitcoinish import create_bitcoinish_network
 
 from .Tx import Tx as BgoldTx
-=======
-from .Tx import Tx as BGoldTx
-from ..bitcoin.extras import Extras
-
-from pycoin.ecdsa.secp256k1 import secp256k1_generator
-from pycoin.networks.network import Network
-from pycoin.ui.uiclass import UI
-from pycoin.vm.ScriptInfo import ScriptInfo
-
-from .Block import Block as BGoldBlock
-
-# BRAIN DAMAGE
-_script_info = ScriptInfo(BitcoinScriptTools)
->>>>>>> 9dd917f0
 
 
-<<<<<<< HEAD
+# fork at block 491407
+
 BgoldMainnet = create_bitcoinish_network(
     netcode="BTG", network_name="Bgold", subnet_name="mainnet", tx=BgoldTx, block=BgoldBlock,
     wif_prefix_hex="80", sec_prefix="BTCSEC:", address_prefix_hex="26", pay_to_script_prefix_hex="17",
     bip32_prv_prefix_hex="0488ade4", bip32_pub_prefix_hex="0488B21E",
     magic_header_hex="e1476d44", default_port=8338,
     dns_bootstrap = [
-=======
-mainnet_extras = Extras(BitcoinScriptTools, mainnet_ui)
-
-# fork at block 491407
-BGoldMainnet = Network(
-    'BTG', "BGold", "mainnet",
-    BGoldTx, BGoldBlock,
-    h2b('e1476d44'), 8338, [
->>>>>>> 9dd917f0
         "eu-dnsseed.bitcoingold-official.org", "dnsseed.bitcoingold.org",
         "dnsseed.btcgpu.org",
     ],
