--- conflicted
+++ resolved
@@ -5,7 +5,7 @@
 
 from pycoin.block import Block as BitcoinBlock
 
-from pycoin.coins.bitcoin.networks import BitcoinMainnet, BitcoinTestnet
+from pycoin.coins.bitcoin.networks import BitcoinMainnet, BitcoinTestnet, BitcoinRegtest
 from pycoin.coins.litecoin.networks import LitecoinMainnet, LitecoinTestnet
 
 from pycoin.coins.bcash.Tx import Tx as BCashTx
@@ -25,66 +25,14 @@
 BUILT_IN_NETWORKS = [
 
     # BTC bitcoin mainnet : xprv/xpub
-<<<<<<< HEAD
     BitcoinMainnet,
     BitcoinTestnet,
+    BitcoinRegtest,
     LitecoinMainnet,
     LitecoinTestnet,
     BcashMainnet,
     BGoldMainnet,
     BGoldTestnet,
-=======
-    Network(
-        'BTC', "Bitcoin", "mainnet",
-        b'\x80', b'\0', b'\5', h2b("0488ADE4"), h2b("0488B21E"),
-        BitcoinTx, BitcoinBlock,
-        h2b('F9BEB4D9'), 8333, [
-            "seed.bitcoin.sipa.be", "dnsseed.bitcoin.dashjr.org",
-            "bitseed.xf2.org", "dnsseed.bluematt.me",
-        ],
-        bech32_hrp='bc'
-    ),
-
-    # BTC bitcoin testnet : tprv/tpub
-    Network(
-        "XTN", "Bitcoin", "testnet3",
-        b'\xef', b'\x6f', b'\xc4', h2b("04358394"), h2b("043587CF"),
-        BitcoinTx, BitcoinBlock,
-        h2b('0B110907'), 18333, [
-            "bitcoin.petertodd.org", "testnet-seed.bitcoin.petertodd.org",
-            "bluematt.me", "testnet-seed.bluematt.me"
-        ],
-        bech32_hrp='tb'
-    ),
-
-    # BTC bitcoin regtest : tprv/tpub
-    Network(
-        'XRT', "Bitcoin", "regtest",
-        b'\xef', b'\x6f', b'\xc4', h2b("04358394"), h2b("043587CF"),
-        BitcoinTx, BitcoinBlock,
-        h2b('FABFB5DA'), 18444, [],
-        bech32_hrp='bcrt'
-    ),
-
-    # LTC litecoin mainnet : Ltpv/Ltub
-    Network(
-        "LTC", "Litecoin", "mainnet",
-        b'\xb0', b'\x30', b'\5',
-        h2b('019d9cfe'), h2b('019da462'),
-        tx=BitcoinTx, block=BitcoinBlock,
-        bech32_hrp='lc'
-    ),
-
-    # LTC litecoin testnet : ttpv/ttub
-    Network(
-        "XLT", "Litecoin", "testnet",
-        b'\xef', b'\x6f', b'\xc4',
-        h2b('0436ef7d'), h2b('0436f6e1'),
-        tx=BitcoinTx, block=BitcoinBlock,
-        bech32_hrp='tl'
-    )
->>>>>>> 1acffc03
-
 ]
 
 
