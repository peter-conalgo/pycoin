--- conflicted
+++ resolved
@@ -67,14 +67,11 @@
     NetworkValues(
         "Riecoin", "mainnet", "RIC", b'\x80', b'\x3c', b'\x05', h2b('0488ADE4'), h2b('0488B21E')),
 
-<<<<<<< HEAD
     # DFC Defcoin mainnet: dfcv/dfcp
-    NetworkValues(
-        "DEFCOIN", "mainnet", "DFC", b'\x9e', b'\x1e', b'\x16', h2b("02FA54D7"), h2b("02FA54AD")),
-=======
- # FAI faircoin mainnet : xprv/xpub
+    NetworkValues("DEFCOIN", "mainnet", "DFC", b'\x9e', b'\x1e', b'\x16', h2b("02FA54D7"), h2b("02FA54AD")),
+
+    # FAI faircoin mainnet : xprv/xpub
     NetworkValues("Faircoin", "mainnet", "FAI", b'\xdf', b'\x5f', b'\x24', h2b("0488ADE4"), h2b("0488B21E")),
->>>>>>> d09b5e0a
 
 )
 
