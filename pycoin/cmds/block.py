--- conflicted
+++ resolved
@@ -38,15 +38,9 @@
 def block(args, parser):
     network = args.network
     for f in args.block_file:
-<<<<<<< HEAD
-        block = Block.parse(f)
+        block = network.block.parse(f)
         output = []
         dump_block(output, block, network)
-=======
-        block = network.block.parse(f)
-        dump_block(block, network)
-        print('')
->>>>>>> b22b7444
 
         for line in output:
             print(line)
