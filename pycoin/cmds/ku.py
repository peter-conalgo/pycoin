--- conflicted
+++ resolved
@@ -309,23 +309,18 @@
     if args.network:
         parse_networks = [network_for_netcode(args.network)]
 
-<<<<<<< HEAD
     override_network = None
     if args.override_network:
         # Override the network value, so we can take the same xpubkey and view what
         # the values would be on each other network type.
         override_network = network_for_netcode(args.override_network)
-=======
+
     def parse_stdin():
         return [item for item in sys.stdin.readline().strip().split(' ') if len(item) > 0]
 
     items = args.item if len(args.item) > 0 else parse_stdin()
 
     for item in items:
-        key = parse_key(item, PREFIX_TRANSFORMS, args.network)
->>>>>>> 1acffc03
-
-    for item in args.item:
         key_network, key = parse_key(item, parse_networks, generator)
         if key is None:
             print("can't parse %s" % item, file=sys.stderr)
