#!/usr/bin/env python

from __future__ import print_function

import argparse
import json
import re
import subprocess
import sys

from pycoin import encoding
from pycoin.ecdsa import secp256k1_generator
from pycoin.serialize import b2h, h2b
from pycoin.key import Key
from pycoin.key.key_from_text import key_from_text
from pycoin.key.BIP32Node import BIP32Node
from pycoin.networks import full_network_name_for_netcode, network_name_for_netcode, network_codes
from pycoin.networks.default import get_current_netcode
from pycoin.ui import address_for_pay_to_script
from pycoin.tx.pay_to.ScriptPayToAddressWit import ScriptPayToAddressWit


SEC_RE = re.compile(r"^(0[23][0-9a-fA-F]{64})|(04[0-9a-fA-F]{128})$")
HASH160_RE = re.compile(r"^([0-9a-fA-F]{40})$")


def gpg_entropy():
    try:
        output = subprocess.Popen(
            ["gpg", "--gen-random", "2", "64"], stdout=subprocess.PIPE).communicate()[0]
        return output
    except OSError:
        sys.stderr.write("warning: can't open gpg, can't use as entropy source\n")
    return b''


def get_entropy():
    entropy = bytearray()
    try:
        entropy.extend(gpg_entropy())
    except Exception:
        print("warning: can't use gpg as entropy source", file=sys.stdout)
    try:
        entropy.extend(open("/dev/random", "rb").read(64))
    except Exception:
        print("warning: can't use /dev/random as entropy source", file=sys.stdout)
    entropy = bytes(entropy)
    if len(entropy) < 64:
        raise OSError("can't find sources of entropy")
    return entropy


def parse_as_number(s):
    try:
        return int(s)
    except ValueError:
        pass
    try:
        return int(s, 16)
    except ValueError:
        pass


def parse_as_secret_exponent(s):
    v = parse_as_number(s)
<<<<<<< HEAD
    if v and v < secp256k1_generator.order():
=======
    if v and 0 < v < secp256k1._r:
>>>>>>> 98b192a1
        return v


def parse_as_public_pair(s):
    for c in ",/":
        if c in s:
            s0, s1 = s.split(c, 1)
            v0 = parse_as_number(s0)
            if v0:
                if s1 in ("even", "odd"):
                    is_y_odd = (s1 == "odd")
                    y = secp256k1_generator.y_values_for_x(v0)[is_y_odd]
                    return secp256k1_generator.Point(v0, y)
                v1 = parse_as_number(s1)
                if v1:
                    if not secp256k1_generator.contains_point(v0, v1):
                        sys.stderr.write("invalid (x, y) pair\n")
                        sys.exit(1)
                    return (v0, v1)


def create_wallet_key_output(key, subkey_path, add_output):
    if hasattr(key, "wallet_key"):
        if subkey_path:
            add_output("subkey_path", subkey_path)

        add_output("wallet_key", key.wallet_key(as_private=key.is_private()))
        if key.is_private():
            add_output("public_version", key.wallet_key(as_private=False))

        child_number = key.child_index()
        if child_number >= 0x80000000:
            wc = child_number - 0x80000000
            child_index = "%dH (%d)" % (wc, child_number)
        else:
            child_index = "%d" % child_number
        add_output("tree_depth", "%d" % key.tree_depth())
        add_output("fingerprint", b2h(key.fingerprint()))
        add_output("parent_fingerprint", b2h(key.parent_fingerprint()), "parent f'print")
        add_output("child_index", child_index)
        add_output("chain_code", b2h(key.chain_code()))

        add_output("private_key", "yes" if key.is_private() else "no")


def create_public_pair_output(key, add_output):
    public_pair = key.public_pair()

    if public_pair:
        add_output("public_pair_x", '%d' % public_pair[0])
        add_output("public_pair_y", '%d' % public_pair[1])
        add_output("public_pair_x_hex", '%x' % public_pair[0], " x as hex")
        add_output("public_pair_y_hex", '%x' % public_pair[1], " y as hex")
        add_output("y_parity", "odd" if (public_pair[1] & 1) else "even")

        add_output("key_pair_as_sec", b2h(key.sec(use_uncompressed=False)))
        add_output("key_pair_as_sec_uncompressed", b2h(key.sec(use_uncompressed=True)), " uncompressed")


def create_hash160_output(key, add_output, output_dict):
    network_name = network_name_for_netcode(key._netcode)
    hash160_c = key.hash160(use_uncompressed=False)
    hash160_u = key.hash160(use_uncompressed=True)
    hash160 = hash160_c or hash160_u
    if hash160:
        add_output("hash160", b2h(hash160))
    if hash160_c and hash160_u:
        add_output("hash160_uncompressed", b2h(hash160_u), " uncompressed")

    if hash160:
        address = key.address(use_uncompressed=hash160_c is None)
        add_output("address", address, "%s address" % network_name)
        output_dict["%s_address" % key._netcode] = address

    if hash160_c and hash160_u:
        address = key.address(use_uncompressed=True)
        add_output("address_uncompressed", address, "%s address uncompressed" % network_name)
        output_dict["%s_address_uncompressed" % key._netcode] = address

    # don't print segwit addresses unless we're sure we have a compressed key
    if hash160_c:
        p2aw_script = ScriptPayToAddressWit(b'\0', hash160_c)
        address_segwit = p2aw_script.info()["address_f"](key._netcode)
        if address_segwit:
            # this network seems to support segwit
            add_output("address_segwit", address_segwit, "%s segwit address" % network_name)
            output_dict["%s_address_segwit" % key._netcode] = address_segwit

            p2sh_script = p2aw_script.script()
            p2s_address = address_for_pay_to_script(p2aw_script.script(), key._netcode)
            if p2s_address:
                add_output("p2sh_segwit", p2s_address)

            p2sh_script_hex = b2h(p2sh_script)
            add_output("p2sh_segwit_script", p2sh_script_hex, " corresponding p2sh script")


def create_output(item, key, subkey_path=None):
    output_dict = {}
    output_order = []

    def add_output(json_key, value=None, human_readable_key=None):
        if human_readable_key is None:
            human_readable_key = json_key.replace("_", " ")
        if value:
            output_dict[json_key.strip().lower()] = value
        output_order.append((json_key.lower(), human_readable_key))

    full_network_name = full_network_name_for_netcode(key._netcode)
    add_output("input", item)
    add_output("network", full_network_name)
    add_output("netcode", key._netcode)

    create_wallet_key_output(key, subkey_path, add_output)

    secret_exponent = key.secret_exponent()
    if secret_exponent:
        add_output("secret_exponent", '%d' % secret_exponent)
        add_output("secret_exponent_hex", '%x' % secret_exponent, " hex")
        add_output("wif", key.wif(use_uncompressed=False))
        add_output("wif_uncompressed", key.wif(use_uncompressed=True), " uncompressed")

    create_public_pair_output(key, add_output)

    create_hash160_output(key, add_output, output_dict)

    return output_dict, output_order


def dump_output(output_dict, output_order):
    print('')
    max_length = max(len(v[1]) for v in output_order)
    for key, hr_key in output_order:
        space_padding = ' ' * (1 + max_length - len(hr_key))
        val = output_dict.get(key)
        if val is None:
            print(hr_key)
        else:
            if len(val) > 80:
                val = "%s\\\n%s%s" % (val[:66], ' ' * (5 + max_length), val[66:])
            print("%s%s: %s" % (hr_key, space_padding, val))


def create_parser():
    codes = network_codes()
    parser = argparse.ArgumentParser(
        description='Crypto coin utility ku ("key utility") to show'
        ' information about Bitcoin or other cryptocoin data structures.',
        epilog=('Known networks codes:\n  ' +
                ', '.join(['%s (%s)' % (i, full_network_name_for_netcode(i)) for i in codes]))
    )
    parser.add_argument('-w', "--wallet", help='show just Bitcoin wallet key', action='store_true')
    parser.add_argument('-W', "--wif", help='show just Bitcoin WIF', action='store_true')
    parser.add_argument('-a', "--address", help='show just Bitcoin address', action='store_true')
    parser.add_argument(
        '-u', "--uncompressed", help='show output in uncompressed form',
        action='store_true')
    parser.add_argument(
        '-P', "--public", help='only show public version of wallet keys',
        action='store_true')

    parser.add_argument('-j', "--json", help='output as JSON', action='store_true')

    parser.add_argument('-s', "--subkey", help='subkey path (example: 0H/2/15-20)')
    parser.add_argument('-n', "--network", help='specify network',
                        default=get_current_netcode(), choices=codes)
    parser.add_argument("--override-network", help='override detected network type',
                        default=None, choices=codes)

    parser.add_argument(
        'item', nargs="+", help='a BIP0032 wallet key string;'
        ' a WIF;'
        ' a bitcoin address;'
        ' an SEC (ie. a 66 hex chars starting with 02, 03 or a 130 hex chars starting with 04);'
        ' the literal string "create" to create a new wallet key using strong entropy sources;'
        ' P:wallet passphrase (NOT RECOMMENDED);'
        ' H:wallet passphrase in hex (NOT RECOMMENDED);'
        ' E:electrum value (either a master public, master private, or initial data);'
        ' secret_exponent (in decimal or hex);'
        ' x,y where x,y form a public pair (y is a number or one of the strings "even" or "odd");'
        ' hash160 (as 40 hex characters)')
    return parser


def prefix_transforms_for_network(network):
    def _create_bip32(_):
        max_retries = 64
        for _ in range(max_retries):
            try:
                return BIP32Node.from_master_secret(get_entropy(), netcode=network)
            except ValueError as e:
                continue
        # Probably a bug if we get here
        raise RuntimeError("can't create BIP32 key")

    return (
        ("P:", lambda s: BIP32Node.from_master_secret(s.encode("utf8"), netcode=network)),
        ("H:", lambda s: BIP32Node.from_master_secret(h2b(s), netcode=network)),
        ("E:", lambda s: key_from_text(s)),
        ("create", _create_bip32),
    )


def parse_prefixes(item, PREFIX_TRANSFORMS):
    for k, f in PREFIX_TRANSFORMS:
        if item.startswith(k):
            try:
                return f(item[len(k):])
            except Exception:
                pass

    try:
        return Key.from_text(item)
    except encoding.EncodingError:
        pass
    return None


def parse_key(item, PREFIX_TRANSFORMS, network):

    key = parse_prefixes(item, PREFIX_TRANSFORMS)
    if key:
        return key

    if HASH160_RE.match(item):
        return Key(hash160=h2b(item), netcode=network)

    secret_exponent = parse_as_secret_exponent(item)
    if secret_exponent:
        return Key(secret_exponent=secret_exponent, netcode=network)

    if SEC_RE.match(item):
        return Key.from_sec(h2b(item))

    public_pair = parse_as_public_pair(item)
    if public_pair:
        return Key(public_pair=public_pair, netcode=network)

    return None


def generate_output(args, output_dict, output_order):
    if args.json:
        # the python2 version of json.dumps puts an extra blank prior to the end of each line
        # the "replace" is a hack to make python2 produce the same output as python3
        print(json.dumps(output_dict, indent=3, sort_keys=True).replace(" \n", "\n"))
    elif args.wallet:
        print(output_dict["wallet_key"])
    elif args.wif:
        print(output_dict["wif_uncompressed" if args.uncompressed else "wif"])
    elif args.address:
        print(output_dict["address" + ("_uncompressed" if args.uncompressed else "")])
    else:
        dump_output(output_dict, output_order)


def ku(args, parser):
    if args.override_network:
        # force network arg to match override, but also will override decoded data below.
        args.network = args.override_network

    PREFIX_TRANSFORMS = prefix_transforms_for_network(args.network)

    for item in args.item:
        key = parse_key(item, PREFIX_TRANSFORMS, args.network)

        if key is None:
            print("can't parse %s" % item, file=sys.stderr)
            continue

        if args.override_network:
            # Override the network value, so we can take the same xpubkey and view what
            # the values would be on each other network type.
            # XXX public interface for this is needed...
            key._netcode = args.override_network

        for key in key.subkeys(args.subkey or ""):
            if args.public:
                key = key.public_copy()

            output_dict, output_order = create_output(item, key)

            generate_output(args, output_dict, output_order)


def main():
    parser = create_parser()
    args = parser.parse_args()
    ku(args, parser)


if __name__ == '__main__':
    main()<|MERGE_RESOLUTION|>--- conflicted
+++ resolved
@@ -63,11 +63,7 @@
 
 def parse_as_secret_exponent(s):
     v = parse_as_number(s)
-<<<<<<< HEAD
-    if v and v < secp256k1_generator.order():
-=======
-    if v and 0 < v < secp256k1._r:
->>>>>>> 98b192a1
+    if v and 0 < v < secp256k1_generator.order():
         return v
 
 
