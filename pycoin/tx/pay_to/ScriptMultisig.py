--- conflicted
+++ resolved
@@ -1,11 +1,7 @@
 from ..script import opcodes
 from ..script.checksigops import parse_signature_blob
 from ..script.der import UnexpectedDER
-<<<<<<< HEAD
-from ..script.VM import VM
-=======
 from ..script.VM import ScriptTools, VM
->>>>>>> 1f7734be
 
 from ... import ecdsa
 from ... import encoding
@@ -30,11 +26,7 @@
         pc = 0
         if len(script) == 0:
             raise ValueError("blank script")
-<<<<<<< HEAD
-        opcode, data, pc = VM.get_opcode(script, pc)
-=======
         opcode, data, pc = VM.ScriptCodec.get_opcode(script, pc)
->>>>>>> 1f7734be
 
         if not opcodes.OP_1 <= opcode < opcodes.OP_16:
             raise ValueError("m value invalid")
@@ -43,11 +35,7 @@
         while 1:
             if pc >= len(script):
                 raise ValueError("unexpected end of script")
-<<<<<<< HEAD
-            opcode, data, pc = VM.get_opcode(script, pc)
-=======
             opcode, data, pc = VM.ScriptCodec.get_opcode(script, pc)
->>>>>>> 1f7734be
             l = len(data) if data else 0
             if l < 33 or l > 120:
                 break
@@ -56,11 +44,7 @@
         if m > n or len(sec_keys) != n:
             raise ValueError("n value wrong")
 
-<<<<<<< HEAD
-        opcode, data, pc = VM.get_opcode(script, pc)
-=======
         opcode, data, pc = VM.ScriptCodec.get_opcode(script, pc)
->>>>>>> 1f7734be
         if opcode != opcodes.OP_CHECKMULTISIG:
             raise ValueError("no OP_CHECKMULTISIG")
         if pc != len(script):
@@ -77,11 +61,7 @@
 
             public_keys = [b2h(sk) for sk in self.sec_keys]
             script_source = "%d %s %d OP_CHECKMULTISIG" % (self.m, " ".join(public_keys), len(public_keys))
-<<<<<<< HEAD
-            self._script = VM.compile(script_source)
-=======
             self._script = ScriptTools.compile(script_source)
->>>>>>> 1f7734be
         return self._script
 
     def _find_signatures(self, script, signature_for_hash_type_f, script_to_hash):
@@ -89,17 +69,10 @@
         secs_solved = set()
         pc = 0
         seen = 0
-<<<<<<< HEAD
-        opcode, data, pc = VM.get_opcode(script, pc)
-        # ignore the first opcode
-        while pc < len(script) and seen < self.m:
-            opcode, data, pc = VM.get_opcode(script, pc)
-=======
         opcode, data, pc = VM.ScriptCodec.get_opcode(script, pc)
         # ignore the first opcode
         while pc < len(script) and seen < self.m:
             opcode, data, pc = VM.ScriptCodec.get_opcode(script, pc)
->>>>>>> 1f7734be
             try:
                 sig_pair, signature_type = parse_signature_blob(data)
                 seen += 1
@@ -172,11 +145,7 @@
                 existing_signatures.append((-1, signature_placeholder))
 
         script = "OP_0 %s" % " ".join(b2h(s[1]) for s in existing_signatures)
-<<<<<<< HEAD
-        solution = VM.compile(script)
-=======
         solution = ScriptTools.compile(script)
->>>>>>> 1f7734be
         return solution
 
     def hash160s(self):
