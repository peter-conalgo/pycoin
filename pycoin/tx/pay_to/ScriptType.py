import collections

from pycoin.ecdsa.secp256k1 import secp256k1_generator

<<<<<<< HEAD
from ..script import der, tools
=======
from ...coins.bitcoin.ScriptTools import BitcoinScriptTools as ScriptTools  # BRAIN DAMAGE
from ...coins.bitcoin.VM import BitcoinVM as VM  # BRAIN DAMAGE
from ..script import der
>>>>>>> e6afa662


from pycoin.intbytes import int2byte


def generate_default_placeholder_signature():
    order = secp256k1_generator.order()
    r, s = order - 1, order // 2
    return der.sigencode_der(r, s) + int2byte(1)


DEFAULT_PLACEHOLDER_SIGNATURE = generate_default_placeholder_signature()


class ScriptType(object):
    """
    In the "match template" we have string that match data types:
      'DATA': matches any data, for example after OP_RETURN
      'PUBKEY': matches data of length 33 - 120 (for public keys)
      'PUBKEYHASH': matches data of length 20 (for public key hashes)
    """
    def __init__(self):
        raise NotImplemented()

    @classmethod
    def subclasses(cls, skip_self=True):
        for c in cls.__subclasses__():
            for c1 in c.subclasses(skip_self=False):
                yield c1
            if not skip_self:
                yield cls

    @classmethod
    def from_address(cls, text, netcodes=None):
        for sc in cls.subclasses():
            try:
                st = sc.from_address(text, netcodes=netcodes)
                return st
            except Exception:
                pass

    @classmethod
    def from_script(cls, script):
        for sc in cls.subclasses():
            try:
                st = sc.from_script(script)
                return st
            except Exception:
                pass

    @classmethod
    def match(cls, script):
        template = cls.TEMPLATE
        r = collections.defaultdict(list)
        pc1 = pc2 = 0
        while 1:
            if pc1 == len(script) and pc2 == len(template):
                return r
            if pc1 >= len(script) or pc2 >= len(template):
                break
            opcode1, data1, pc1 = VM.ScriptStreamer.get_opcode(script, pc1)
            opcode2, data2, pc2 = VM.ScriptStreamer.get_opcode(template, pc2)
            l1 = 0 if data1 is None else len(data1)
            if data2 == b'PUBKEY':
                if l1 < 33 or l1 > 120:
                    break
                r["PUBKEY_LIST"].append(data1)
            elif data2 == b'PUBKEYHASH':
                if l1 != 160/8:
                    break
                r["PUBKEYHASH_LIST"].append(data1)
            elif data2 == b'DATA':
                r["DATA_LIST"].append(data1)
            elif (opcode1, data1) != (opcode2, data2):
                break
        raise ValueError("script doesn't match")

    def _create_script_signature(
            self, secret_exponent, signature_for_hash_type_f, signature_type, script):
        sign_value = signature_for_hash_type_f(signature_type, script)
        order = secp256k1_generator.order()
        r, s = secp256k1_generator.sign(secret_exponent, sign_value)
        if s + s > order:
            s = order - s
        return der.sigencode_der(r, s) + int2byte(signature_type)

    def address(self, netcode=None):
        from pycoin.networks.default import get_current_netcode
        if netcode is None:
            netcode = get_current_netcode()
        return self.info().get("address_f", lambda n: "(unknown)")(netcode)

    def solve(self, **kwargs):
        """
        The kwargs required depend upon the script type.
        """
        raise NotImplemented()<|MERGE_RESOLUTION|>--- conflicted
+++ resolved
@@ -2,13 +2,9 @@
 
 from pycoin.ecdsa.secp256k1 import secp256k1_generator
 
-<<<<<<< HEAD
-from ..script import der, tools
-=======
 from ...coins.bitcoin.ScriptTools import BitcoinScriptTools as ScriptTools  # BRAIN DAMAGE
 from ...coins.bitcoin.VM import BitcoinVM as VM  # BRAIN DAMAGE
 from ..script import der
->>>>>>> e6afa662
 
 
 from pycoin.intbytes import int2byte
