from __future__ import print_function

import datetime

from pycoin.coins.bitcoin.ScriptTools import BitcoinScriptTools
from pycoin.convention import satoshi_to_mbtc
from pycoin.serialize import b2h_rev, h2b, stream_to_bytes
from pycoin.satoshi.checksigops import parse_signature_blob
from pycoin.satoshi.der import UnexpectedDER


LOCKTIME_THRESHOLD = 500000000


def dump_header(tx):
    tx_bin = stream_to_bytes(tx.stream)
    print("Version: %2d  tx hash %s  %d bytes" % (tx.version, tx.id(), len(tx_bin)))
    if tx.has_witness_data():
        print("      segwit tx hash %s" % tx.w_id())
    print("TxIn count: %d; TxOut count: %d" % (len(tx.txs_in), len(tx.txs_out)))
    if tx.lock_time == 0:
        meaning = "valid anytime"
    elif tx.lock_time < LOCKTIME_THRESHOLD:
        meaning = "valid after block index %d" % tx.lock_time
    else:
        when = datetime.datetime.utcfromtimestamp(tx.lock_time)
        meaning = "valid on or after %s utc" % when.isoformat()
    print("Lock time: %d (%s)" % (tx.lock_time, meaning))
    print("Input%s:" % ('s' if len(tx.txs_in) != 1 else ''))


def make_trace_script(do_trace, use_pdb):
    if not (do_trace or use_pdb):
        return None

    def trace_script(opcode, data, pc, vmc):
        from pycoin.serialize import b2h
        print("stack: [%s]" % ' '.join(b2h(s) for s in vmc.stack))
        if len(vmc.altstack) > 0:
            print("altstack: %s" % vmc.altstack)
        print("condition stack: %s" % vmc.conditional_stack)
        print("%3d : %02x  %s" % (vmc.pc, opcode, BitcoinScriptTools.disassemble_for_opcode_data(opcode, data)))
        if use_pdb:
            import pdb
            pdb.set_trace()
    return trace_script


def dump_inputs(tx, network, verbose_signature, traceback_f, disassembly_level):
    for idx, tx_in in enumerate(tx.txs_in):
        if tx.is_coinbase():
            print("%4d: COINBASE  %12.5f mBTC" % (idx, satoshi_to_mbtc(tx.total_in())))
            continue
        suffix = ""
        if tx.missing_unspent(idx):
            tx_out = None
<<<<<<< HEAD
            address = tx_in.address(network)
=======
            address = tx_in.address(ui_context=network.ui)
>>>>>>> 991ba254
        else:
            tx_out = tx.unspents[idx]
            sig_result = " sig ok" if tx.is_signature_ok(idx, traceback_f=traceback_f) else " BAD SIG"
            suffix = " %12.5f mBTC %s" % (satoshi_to_mbtc(tx_out.coin_value), sig_result)
            address = network.ui.address_for_script(tx_out.puzzle_script())
        t = "%4d: %34s from %s:%-4d%s" % (idx, address, b2h_rev(tx_in.previous_hash),
                                          tx_in.previous_index, suffix)
        print(t.rstrip())
        if disassembly_level > 0:
            dump_disassembly(tx, idx, network.extras.disassembler)

        if verbose_signature:
            dump_signatures(tx, tx_in, tx_out, idx, network, traceback_f, disassembly_level)


def dump_disassembly(tx, tx_in_idx, disassembler):
    for (pre_annotations, pc, opcode, instruction, post_annotations) in \
            disassembler.annotate_scripts(tx, tx_in_idx):
        for l in pre_annotations:
            print("           %s" % l)
        if 1:
            print("    %4x: %02x  %s" % (pc, opcode, instruction))
        for l in post_annotations:
            print("           %s" % l)


def dump_signatures(tx, tx_in, tx_out, idx, network, traceback_f, disassembly_level):
    sc = tx.SolutionChecker(tx)
    signatures = []
    for opcode in BitcoinScriptTools.opcode_list(tx_in.script):
        if not opcode.startswith("OP_"):
            try:
                signatures.append(parse_signature_blob(h2b(opcode[1:-1])))
            except UnexpectedDER:
                pass
    if signatures:
        sig_types_identical = (
            tuple(zip(*signatures))[1].count(signatures[0][1]) == len(signatures))
        i = 1 if len(signatures) > 1 else ''
        for sig_pair, sig_type in signatures:
            print("      r{0}: {1:#x}\n      s{0}: {2:#x}".format(i, *sig_pair))
            if not sig_types_identical and tx_out:
                print("      z{}: {:#x} {}".format(i, sc.signature_hash(tx_out.script, idx, sig_type),
                                                   network.extras.disassembler.sighash_type_to_string(sig_type)))
            if i:
                i += 1
        if sig_types_identical and tx_out:
            print("      z:{} {:#x} {}".format(' ' if i else '', sc.signature_hash(
                tx_out.script, idx, sig_type), network.extras.disassembler.sighash_type_to_string(sig_type)))


def dump_footer(tx, missing_unspents):
    if not missing_unspents:
        print("Total input  %12.5f mBTC" % satoshi_to_mbtc(tx.total_in()))
    if 1:
        print("Total output %12.5f mBTC" % satoshi_to_mbtc(tx.total_out()))
    if not missing_unspents:
        print("Total fees   %12.5f mBTC" % satoshi_to_mbtc(tx.fee()))


def dump_tx(tx, network, verbose_signature, disassembly_level, do_trace, use_pdb):
    missing_unspents = tx.missing_unspents()
    traceback_f = make_trace_script(do_trace, use_pdb)

    dump_header(tx)

    dump_inputs(tx, network, verbose_signature, traceback_f, disassembly_level)

    print("Output%s:" % ('s' if len(tx.txs_out) != 1 else ''))
    for idx, tx_out in enumerate(tx.tx_outs_as_spendable()):
        amount_mbtc = satoshi_to_mbtc(tx_out.coin_value)
        address = network.ui.address_for_script(tx_out.puzzle_script()) or "(unknown)"
        print("%4d: %34s receives %12.5f mBTC" % (idx, address, amount_mbtc))
        if disassembly_level > 0:
            for (pre_annotations, pc, opcode, instruction, post_annotations) in \
                    network.extras.disassembler.annotate_spendable(tx.__class__, tx_out):
                for l in pre_annotations:
                    print("           %s" % l)
                if 1:
                    print("    %4x: %02x  %s" % (pc, opcode, instruction))
                for l in post_annotations:
                    print("           %s" % l)

    dump_footer(tx, missing_unspents)<|MERGE_RESOLUTION|>--- conflicted
+++ resolved
@@ -54,11 +54,7 @@
         suffix = ""
         if tx.missing_unspent(idx):
             tx_out = None
-<<<<<<< HEAD
-            address = tx_in.address(network)
-=======
             address = tx_in.address(ui_context=network.ui)
->>>>>>> 991ba254
         else:
             tx_out = tx.unspents[idx]
             sig_result = " sig ok" if tx.is_signature_ok(idx, traceback_f=traceback_f) else " BAD SIG"
